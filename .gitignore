.env
node_modules
build
cache
artifacts
<<<<<<< HEAD
artifacts-ovm
cache-ovm
=======
src/types
>>>>>>> 0f55ffac
<|MERGE_RESOLUTION|>--- conflicted
+++ resolved
@@ -3,9 +3,6 @@
 build
 cache
 artifacts
-<<<<<<< HEAD
 artifacts-ovm
 cache-ovm
-=======
-src/types
->>>>>>> 0f55ffac
+src/types