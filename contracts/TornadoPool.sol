--- conflicted
+++ resolved
@@ -24,9 +24,6 @@
   function transfer(address to, uint256 value) external returns (bool);
 }
 
-<<<<<<< HEAD
-contract TornadoPool is MerkleTreeWithHistory {
-=======
 interface IERC20Receiver {
   function onTokenBridged(
     IERC20 token,
@@ -35,9 +32,7 @@
   ) external;
 }
 
-contract TornadoPool is Initializable, IERC20Receiver {
-  uint256 public constant FIELD_SIZE = 21888242871839275222246405745257275088548364400416034343698204186575808495617;
->>>>>>> dba19f4b
+contract TornadoPool is MerkleTreeWithHistory, IERC20Receiver {
   int256 public constant MAX_EXT_AMOUNT = 2**248;
   uint256 public constant MAX_FEE = 2**248;
 
@@ -82,30 +77,17 @@
   constructor(
     IVerifier _verifier2,
     IVerifier _verifier16,
-<<<<<<< HEAD
     uint32 _levels,
-    address _hasher
+    address _hasher,
+    IERC20 _token
   ) MerkleTreeWithHistory(_levels, _hasher) {
-=======
-    IERC20 _token
-  ) {
->>>>>>> dba19f4b
     verifier2 = _verifier2;
     verifier16 = _verifier16;
     token = _token;
   }
 
-<<<<<<< HEAD
-  function transaction(Proof calldata _args, ExtData calldata _extData) public payable {
+  function transaction(Proof memory _args, ExtData memory _extData) public payable {
     require(isKnownRoot(_args.root), "Invalid merkle root");
-=======
-  function initialize(bytes32 _currentRoot) external initializer {
-    currentRoot = _currentRoot;
-  }
-
-  function transaction(Proof memory _args, ExtData memory _extData) public payable {
-    require(currentRoot == _args.root, "Invalid merkle root");
->>>>>>> dba19f4b
     for (uint256 i = 0; i < _args.inputNullifiers.length; i++) {
       require(!isSpent(_args.inputNullifiers[i]), "Input is already spent");
     }
